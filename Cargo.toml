--- conflicted
+++ resolved
@@ -12,11 +12,8 @@
 bioshell-sim = { path = "../bioshell4/bioshell-sim" }
 bioshell-numerical = { path = "../bioshell4/bioshell-numerical" }
 bioshell-statistics = { path = "../bioshell4/bioshell-statistics" }
-<<<<<<< HEAD
-=======
 bioshell-montecarlo = { path = "../bioshell4/bioshell-montecarlo" }
 
->>>>>>> 01814570
 [[bin]]
 name = "mcdca"
 path = "src/mcdca.rs"